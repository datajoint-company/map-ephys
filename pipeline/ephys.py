
import datajoint as dj

from . import lab, experiment, ccf
from . import get_schema_name

import numpy as np

schema = dj.schema(get_schema_name('ephys'))
[lab, experiment, ccf]  # NOQA flake8


@schema
class ProbeInsertion(dj.Manual):
    definition = """
    -> experiment.Session
    insertion_number: int
    ---
    -> lab.ElectrodeConfig
    """

    class InsertionLocation(dj.Part):
        definition = """
        -> master
        ---
        -> experiment.BrainLocation
        ml_location=null: float # um from ref ; right is positive; based on manipulator coordinates/reconstructed track
        ap_location=null: float # um from ref; anterior is positive; based on manipulator coordinates/reconstructed track
        dv_location=null: float # um from dura; ventral is positive; based on manipulator coordinates/reconstructed track
        ml_angle=null: float # Angle between the manipulator/reconstructed track and the Medio-Lateral axis. A tilt towards the right hemishpere is positive.
        ap_angle=null: float # Angle between the manipulator/reconstructed track and the Anterior-Posterior axis. An anterior tilt is positive. 
        """


@schema
class LFP(dj.Imported):
    definition = """
    -> ProbeInsertion
    ---
    lfp_sample_rate: float          # (Hz)
    lfp_time_stamps: longblob       # timestamps with respect to the start of the recording (recording_timestamp)
    lfp_mean: longblob              # mean of LFP across electrodes
    """

    class Channel(dj.Part):
        definition = """  
        -> master
        -> lab.ElectrodeConfig.Electrode
        ---
        lfp: longblob           # recorded lfp at this electrode
        """


@schema
class UnitQualityType(dj.Lookup):
    definition = """
    # Quality
    unit_quality  :  varchar(100)
    ---
    unit_quality_description :  varchar(4000)
    """
    contents = [
        ('good', 'single unit'),
        ('ok', 'probably a single unit, but could be contaminated'),
        ('multi', 'multi unit'),
        ('all', 'all units')
    ]


@schema
class CellType(dj.Lookup):
    definition = """
    #
    cell_type  :  varchar(100)
    ---
    cell_type_description :  varchar(4000)
    """
    contents = [
        ('Pyr', 'putative pyramidal'),
        ('FS', 'fast spiking'),
        ('not classified', 'intermediate spike-width that falls between spike-width thresholds for FS or Putative pyramidal cells'),
        ('all', 'all types')
    ]


@schema
class ClusteringMethod(dj.Lookup):
    definition = """
    clustering_method: varchar(16)
    """

<<<<<<< HEAD
    class ElectrodePosition(dj.Part):
        definition = """
        -> master
        -> lab.ElectrodeConfig.Electrode
        -> ccf.CCF
        """

    class ElectrodePositionError(dj.Part):
        definition = """
        -> master
        -> lab.ElectrodeConfig.Electrode
        -> ccf.CCFLabel
        x   :  int   # (um)
        y   :  int   # (um)
        z   :  int   # (um)
        """


@schema
class LabeledTrack(dj.Manual):
    definition = """
    -> ProbeInsertion
    ---
    labeling_date : date # in case we labeled the track not during a recorded session we can specify the exact date here
    dye_color  : varchar(32)
    """

    class Point(dj.Part):
        definition = """
        -> LabeledTrack
        -> ccf.CCF
        """
=======
    contents = zip(['jrclust', 'kilosort'])
>>>>>>> 2bd0ae64


@schema
class Unit(dj.Imported):
    """
    A certain portion of the recording is used for clustering (could very well be the entire recording)
    Thus, spike-times are relative to the 1st time point in this portion
    E.g. if clustering is performed from trial 8 to trial 200, then spike-times are relative to the start of trial 8
    """
    definition = """
    # Sorted unit
    -> ProbeInsertion
    -> ClusteringMethod
    unit: smallint
    ---
    unit_uid : int # unique across sessions/animals
    -> UnitQualityType
    -> lab.ElectrodeConfig.Electrode # site on the electrode for which the unit has the largest amplitude
    unit_posx : double # (um) estimated x position of the unit relative to probe's (0,0)
    unit_posy : double # (um) estimated y position of the unit relative to probe's (0,0)
    spike_times : longblob  # (s) from the start of the first data point used in clustering
    unit_amp : double
    unit_snr : double
    waveform : blob # average spike waveform
    """

    class UnitTrial(dj.Part):
        definition = """
        # Entries for trials a unit is in
        -> master
        -> experiment.SessionTrial
        """

    class UnitPosition(dj.Part):
        definition = """
        # Estimated unit position in the brain
        -> master
        -> ccf.CCF
        ---
        -> experiment.BrainLocation
        """


@schema
class UnitComment(dj.Manual):
    definition = """
    -> Unit
    unit_comment : varchar(767)
    """


@schema
class UnitCellType(dj.Computed):
    definition = """
    -> Unit
    ---
    -> CellType
    """


@schema
class TrialSpikes(dj.Computed):
    definition = """
    #
    -> Unit
    -> experiment.SessionTrial
    ---
    spike_times : longblob # (s) spike times for each trial, relative to go cue
    """


@schema
class UnitStat(dj.Computed):
    definition = """
    -> Unit
    ---
    isi_violation: float    # 
    avg_firing_rate: float  # (Hz)
    """

    isi_violation_thresh = 0.002  # violation threshold of 2 ms

    # TODO: we need all TrialSpikes to be inserted prior to this calc, thus there may be a race condition here

    key_source = ProbeInsertion & TrialSpikes

    def make(self, key):
        def make_insert():
            for unit in (Unit & key).fetch('KEY'):
                trial_spikes, tr_start, tr_stop = (TrialSpikes * experiment.SessionTrial & unit).fetch(
                    'spike_times', 'start_time', 'stop_time')
                isi = np.hstack(np.diff(spks) for spks in trial_spikes)
                yield {**unit,
                       'isi_violation': sum((isi < self.isi_violation_thresh).astype(int)) / len(isi),
                       'avg_firing_rate': len(np.hstack(trial_spikes)) / sum(tr_stop - tr_start)}
        self.insert(make_insert())<|MERGE_RESOLUTION|>--- conflicted
+++ resolved
@@ -89,42 +89,7 @@
     clustering_method: varchar(16)
     """
 
-<<<<<<< HEAD
-    class ElectrodePosition(dj.Part):
-        definition = """
-        -> master
-        -> lab.ElectrodeConfig.Electrode
-        -> ccf.CCF
-        """
-
-    class ElectrodePositionError(dj.Part):
-        definition = """
-        -> master
-        -> lab.ElectrodeConfig.Electrode
-        -> ccf.CCFLabel
-        x   :  int   # (um)
-        y   :  int   # (um)
-        z   :  int   # (um)
-        """
-
-
-@schema
-class LabeledTrack(dj.Manual):
-    definition = """
-    -> ProbeInsertion
-    ---
-    labeling_date : date # in case we labeled the track not during a recorded session we can specify the exact date here
-    dye_color  : varchar(32)
-    """
-
-    class Point(dj.Part):
-        definition = """
-        -> LabeledTrack
-        -> ccf.CCF
-        """
-=======
     contents = zip(['jrclust', 'kilosort'])
->>>>>>> 2bd0ae64
 
 
 @schema
