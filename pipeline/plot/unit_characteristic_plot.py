import numpy as np
import datajoint as dj

import matplotlib as mpl
import matplotlib.pyplot as plt
import seaborn as sns
import itertools
import pandas as pd

from pipeline import experiment, ephys, psth

<<<<<<< HEAD
from pipeline.plot.util import (_plot_with_sem, _extract_one_stim_dur, _get_units_hemisphere,
                                _get_trial_event_times, _get_clustering_method,
                                _plot_stacked_psth_diff, _plot_avg_psth, jointplot_w_hue)
=======
from pipeline.plot.util import (_plot_with_sem, _extract_one_stim_dur,
                                _plot_stacked_psth_diff, _plot_avg_psth, _jointplot_w_hue)
from pipeline.util import (_get_units_hemisphere, _get_trial_event_times, _get_clustering_method)
>>>>>>> ba83a26a

m_scale = 1200
_plt_xmin = -3
_plt_xmax = 2


def plot_clustering_quality(probe_insertion, clustering_method=None, axs=None):
    probe_insertion = probe_insertion.proj()

    if clustering_method is None:
        try:
            clustering_method = _get_clustering_method(probe_insertion)
        except ValueError as e:
            raise ValueError(str(e) + '\nPlease specify one with the kwarg "clustering_method"')

    amp, snr, spk_rate, isi_violation = (ephys.Unit * ephys.UnitStat * ephys.ProbeInsertion.InsertionLocation
                                         & probe_insertion & {'clustering_method': clustering_method}).fetch(
        'unit_amp', 'unit_snr', 'avg_firing_rate', 'isi_violation')

    metrics = {'amp': amp,
               'snr': snr,
               'isi': np.array(isi_violation) * 100,  # to percentage
               'rate': np.array(spk_rate)}
    label_mapper = {'amp': 'Amplitude',
                    'snr': 'Signal to noise ratio (SNR)',
                    'isi': 'ISI violation (%)',
                    'rate': 'Firing rate (spike/s)'}

    fig = None
    if axs is None:
        fig, axs = plt.subplots(2, 3, figsize = (12, 8))
        fig.subplots_adjust(wspace=0.4)

    assert axs.size == 6

    for (m1, m2), ax in zip(itertools.combinations(list(metrics.keys()), 2), axs.flatten()):
        ax.plot(metrics[m1], metrics[m2], '.k')
        ax.set_xlabel(label_mapper[m1])
        ax.set_ylabel(label_mapper[m2])

        # cosmetic
        ax.spines['right'].set_visible(False)
        ax.spines['top'].set_visible(False)

    return fig


def plot_unit_characteristic(probe_insertion, clustering_method=None, axs=None):
    probe_insertion = probe_insertion.proj()

    if clustering_method is None:
        try:
            clustering_method = _get_clustering_method(probe_insertion)
        except ValueError as e:
            raise ValueError(str(e) + '\nPlease specify one with the kwarg "clustering_method"')

    amp, snr, spk_rate, x, y, insertion_depth = (
            ephys.Unit * ephys.ProbeInsertion.InsertionLocation * ephys.UnitStat
            & probe_insertion & {'clustering_method': clustering_method} & 'unit_quality != "all"').fetch(
<<<<<<< HEAD
        'unit_amp', 'unit_snr', 'avg_firing_rate', 'unit_posx', 'unit_posy', 'dv_location')
=======
        'unit_amp', 'unit_snr', 'avg_firing_rate', 'unit_posx', 'unit_posy', 'depth')
>>>>>>> ba83a26a

    metrics = pd.DataFrame(list(zip(*(amp/amp.max(), snr/snr.max(), spk_rate/spk_rate.max(),
                                      x, insertion_depth.astype(float) + y))))
    metrics.columns = ['amp', 'snr', 'rate', 'x', 'y']

    fig = None
    if axs is None:
        fig, axs = plt.subplots(1, 3, figsize=(10, 8))
        fig.subplots_adjust(wspace=0.6)

    assert axs.size == 3

    ymin = metrics.y.min() - 100
    ymax = metrics.y.max() + 200
    cosmetic = {'legend': None,
                'linewidth': 1.75,
                'alpha': 0.9,
                'facecolor': 'none', 'edgecolor': 'k'}

    sns.scatterplot(data=metrics, x='x', y='y', s=metrics.amp*m_scale, ax=axs[0], **cosmetic)
    sns.scatterplot(data=metrics, x='x', y='y', s=metrics.snr*m_scale, ax=axs[1], **cosmetic)
    sns.scatterplot(data=metrics, x='x', y='y', s=metrics.rate*m_scale, ax=axs[2], **cosmetic)

    # manually draw the legend
    lg_ypos = ymax
    data = pd.DataFrame({'x': [3, 20, 40], 'y': [lg_ypos, lg_ypos, lg_ypos], 'size_ratio': np.array([0.2, 0.5, 0.8])})
    for ax, ax_maxval in zip(axs.flatten(), (amp.max(), snr.max(), spk_rate.max())):
        sns.scatterplot(data=data, x='x', y='y', s=data.size_ratio*m_scale, ax=ax, **dict(cosmetic, facecolor='k'))
        for _, r in data.iterrows():
            ax.text(r['x']-4, r['y']+70, (r['size_ratio']*ax_maxval).astype(int))

    # cosmetic
    for title, ax in zip(('Amplitude', 'SNR', 'Firing rate'), axs.flatten()):
        ax.spines['right'].set_visible(False)
        ax.spines['top'].set_visible(False)
        ax.set_title(title)
        ax.set_xlim((-10, 60))
        ax.add_patch(mpl.patches.Rectangle((-7, lg_ypos-80), 62, 210, fill=False))
        ax.set_ylim((ymin, ymax + 150))

    return fig


def plot_unit_selectivity(probe_insertion, clustering_method=None, axs=None):
    probe_insertion = probe_insertion.proj()

    if clustering_method is None:
        try:
            clustering_method = _get_clustering_method(probe_insertion)
        except ValueError as e:
            raise ValueError(str(e) + '\nPlease specify one with the kwarg "clustering_method"')

    attr_names = ['unit', 'period', 'period_selectivity', 'contra_firing_rate',
<<<<<<< HEAD
                  'ipsi_firing_rate', 'unit_posx', 'unit_posy', 'dv_location']
=======
                  'ipsi_firing_rate', 'unit_posx', 'unit_posy', 'depth']
>>>>>>> ba83a26a
    selective_units = (psth.PeriodSelectivity * ephys.Unit * ephys.ProbeInsertion.InsertionLocation
                       * experiment.Period & probe_insertion & {'clustering_method': clustering_method}
                       & 'period_selectivity != "non-selective"').fetch(*attr_names)
    selective_units = pd.DataFrame(selective_units).T
    selective_units.columns = attr_names
    selective_units.period_selectivity.astype('category')

    # --- account for insertion depth (manipulator depth)
    selective_units.unit_posy = selective_units.depth.values.astype(float) + selective_units.unit_posy

    # --- get ipsi vs. contra firing rate difference
    f_rate_diff = np.abs(selective_units.ipsi_firing_rate - selective_units.contra_firing_rate)
    selective_units['f_rate_diff'] = f_rate_diff / f_rate_diff.max()

    # --- prepare for plotting
    cosmetic = {'legend': None,
                'linewidth': 0.0001}
    ymin = selective_units.unit_posy.min() - 100
    ymax = selective_units.unit_posy.max() + 100

    # a bit of hack to get the 'open circle'
    pts = np.linspace(0, np.pi * 2, 24)
    circ = np.c_[np.sin(pts) / 2, -np.cos(pts) / 2]
    vert = np.r_[circ, circ[::-1] * .7]

    open_circle = mpl.path.Path(vert)

    # --- plot
    fig = None
    if axs is None:
        fig, axs = plt.subplots(1, 3, figsize=(10, 8))
        fig.subplots_adjust(wspace=0.6)

    assert axs.size == 3

    for (title, df), ax in zip(((p, selective_units[selective_units.period == p])
                                for p in ('sample', 'delay', 'response')), axs):
        sns.scatterplot(data=df, x='unit_posx', y='unit_posy',
                        s=df.f_rate_diff.values.astype(float)*m_scale,
                        hue='period_selectivity', marker=open_circle,
                        palette={'contra-selective': 'b', 'ipsi-selective': 'r'},
                        ax=ax, **cosmetic)
        contra_p = (df.period_selectivity == 'contra-selective').sum() / len(df) * 100
        # cosmetic
        ax.spines['right'].set_visible(False)
        ax.spines['top'].set_visible(False)
        ax.set_title(f'{title}\n% contra: {contra_p:.2f}\n% ipsi: {100-contra_p:.2f}')
        ax.set_xlim((-10, 60))
        ax.set_xlabel('x')
        ax.set_ylabel('y')
        ax.set_ylim((ymin, ymax))

    return fig


def plot_unit_bilateral_photostim_effect(probe_insertion, clustering_method=None, axs=None):
    probe_insertion = probe_insertion.proj()

    if clustering_method is None:
        try:
            clustering_method = _get_clustering_method(probe_insertion)
        except ValueError as e:
            raise ValueError(str(e) + '\nPlease specify one with the kwarg "clustering_method"')

<<<<<<< HEAD
    dv_loc = (ephys.ProbeInsertion.InsertionLocation & probe_insertion).fetch1('dv_location')
=======
    dv_loc = (ephys.ProbeInsertion.InsertionLocation & probe_insertion).fetch1('depth')
>>>>>>> ba83a26a

    no_stim_cond = (psth.TrialCondition
                    & {'trial_condition_name':
                       'all_noearlylick_nostim'}).fetch1('KEY')

    bi_stim_cond = (psth.TrialCondition
                    & {'trial_condition_name':
                       'all_noearlylick_both_alm_stim'}).fetch1('KEY')

    # get photostim duration
    stim_durs = np.unique((experiment.Photostim & experiment.PhotostimEvent
                           * psth.TrialCondition().get_trials('all_noearlylick_both_alm_stim')
                           & probe_insertion).fetch('duration'))
    stim_dur = _extract_one_stim_dur(stim_durs)

    units = ephys.Unit & probe_insertion & {'clustering_method': clustering_method} & 'unit_quality != "all"'

    metrics = pd.DataFrame(columns=['unit', 'x', 'y', 'frate_change'])

<<<<<<< HEAD
    _, cue_onset = _get_trial_event_times(['delay'], units, 'all_noearlylick_both_alm_nostim')
=======
    _, cue_onset = _get_trial_event_times(['delay'], units, 'all_noearlylick_nostim')
>>>>>>> ba83a26a
    cue_onset = cue_onset[0]

    # XXX: could be done with 1x fetch+join
    for u_idx, unit in enumerate(units.fetch('KEY', order_by='unit')):

        x, y = (ephys.Unit & unit).fetch1('unit_posx', 'unit_posy')

        # obtain unit psth per trial, for all nostim and bistim trials
        nostim_trials = ephys.Unit.TrialSpikes & unit & psth.TrialCondition.get_trials(no_stim_cond['trial_condition_name'])
        bistim_trials = ephys.Unit.TrialSpikes & unit & psth.TrialCondition.get_trials(bi_stim_cond['trial_condition_name'])

        nostim_psths, nostim_edge = psth.compute_unit_psth(unit, nostim_trials.fetch('KEY'), per_trial=True)
        bistim_psths, bistim_edge = psth.compute_unit_psth(unit, bistim_trials.fetch('KEY'), per_trial=True)

        # compute the firing rate difference between contra vs. ipsi within the stimulation duration
        ctrl_frate = np.array([nostim_psth[np.logical_and(nostim_edge >= cue_onset,
                                                          nostim_edge <= cue_onset + stim_dur)].mean()
                               for nostim_psth in nostim_psths])
        stim_frate = np.array([bistim_psth[np.logical_and(bistim_edge >= cue_onset,
                                                          bistim_edge <= cue_onset + stim_dur)].mean()
                               for bistim_psth in bistim_psths])

        frate_change = (stim_frate.mean() - ctrl_frate.mean()) / ctrl_frate.mean()
        frate_change = abs(frate_change) if frate_change < 0 else 0.0001

        metrics.loc[u_idx] = (int(unit['unit']), x, float(dv_loc) + y, frate_change)

    metrics.frate_change = metrics.frate_change / metrics.frate_change.max()

    fig = None
    if axs is None:
        fig, axs = plt.subplots(1, 1, figsize=(4, 8))

    cosmetic = {'legend': None,
                'linewidth': 1.75,
                'alpha': 0.9,
                'facecolor': 'none', 'edgecolor': 'k'}

    sns.scatterplot(data=metrics, x='x', y='y', s=metrics.frate_change*m_scale,
                    ax=axs, **cosmetic)

    axs.spines['right'].set_visible(False)
    axs.spines['top'].set_visible(False)
    axs.set_title('% change')
    axs.set_xlim((-10, 60))

    return fig


def plot_stacked_contra_ipsi_psth(units, axs=None):
    units = units.proj()

    # get event start times: sample, delay, response
    period_names, period_starts = _get_trial_event_times(['sample', 'delay', 'go'], units, 'good_noearlylick_hit')

    hemi = _get_units_hemisphere(units)

    conds_i = (psth.TrialCondition
               & {'trial_condition_name':
                  'good_noearlylick_left_hit' if hemi == 'left' else 'good_noearlylick_right_hit'}).fetch1('KEY')

    conds_c = (psth.TrialCondition
               & {'trial_condition_name':
                  'good_noearlylick_right_hit' if hemi == 'left' else 'good_noearlylick_left_hit'}).fetch1('KEY')

    sel_i = (ephys.Unit * psth.UnitSelectivity
             & 'unit_selectivity = "ipsi-selective"' & units)

    sel_c = (ephys.Unit * psth.UnitSelectivity
             & 'unit_selectivity = "contra-selective"' & units)

    # ipsi selective ipsi trials
    psth_is_it = (psth.UnitPsth * sel_i.proj('unit_posy') & conds_i).fetch(order_by='unit_posy desc')

    # ipsi selective contra trials
    psth_is_ct = (psth.UnitPsth * sel_i.proj('unit_posy') & conds_c).fetch(order_by='unit_posy desc')

    # contra selective contra trials
    psth_cs_ct = (psth.UnitPsth * sel_c.proj('unit_posy') & conds_c).fetch(order_by='unit_posy desc')

    # contra selective ipsi trials
    psth_cs_it = (psth.UnitPsth * sel_c.proj('unit_posy') & conds_i).fetch(order_by='unit_posy desc')

    fig = None
    if axs is None:
        fig, axs = plt.subplots(1, 2, figsize=(20, 20))
    assert axs.size == 2

    _plot_stacked_psth_diff(psth_cs_ct, psth_cs_it, ax=axs[0], vlines=period_starts, flip=True)

    axs[0].set_title('Contra-selective Units')
    axs[0].set_ylabel('Unit (by depth)')
    axs[0].set_xlabel('Time to go (s)')

    _plot_stacked_psth_diff(psth_is_it, psth_is_ct, ax=axs[1], vlines=period_starts)

    axs[1].set_title('Ipsi-selective Units')
    axs[1].set_ylabel('Unit (by depth)')
    axs[1].set_xlabel('Time to go (s)')

    return fig


def plot_avg_contra_ipsi_psth(units, axs=None):
    units = units.proj()

    # get event start times: sample, delay, response
    period_names, period_starts = _get_trial_event_times(['sample', 'delay', 'go'], units, 'good_noearlylick_hit')

    hemi = _get_units_hemisphere(units)

    good_unit = ephys.Unit & 'unit_quality != "all"'

    conds_i = (psth.TrialCondition
               & {'trial_condition_name':
                  'good_noearlylick_left_hit' if hemi == 'left' else 'good_noearlylick_right_hit'}).fetch('KEY')

    conds_c = (psth.TrialCondition
               & {'trial_condition_name':
                  'good_noearlylick_right_hit' if hemi == 'left' else 'good_noearlylick_left_hit'}).fetch('KEY')

    sel_i = (ephys.Unit * psth.UnitSelectivity
             & 'unit_selectivity = "ipsi-selective"' & units)

    sel_c = (ephys.Unit * psth.UnitSelectivity
             & 'unit_selectivity = "contra-selective"' & units)

    psth_is_it = (((psth.UnitPsth & conds_i)
                   * ephys.Unit.proj('unit_posy'))
                  & good_unit.proj() & sel_i.proj()).fetch(
                      'unit_psth', order_by='unit_posy desc')

    psth_is_ct = (((psth.UnitPsth & conds_c)
                   * ephys.Unit.proj('unit_posy'))
                  & good_unit.proj() & sel_i.proj()).fetch(
                      'unit_psth', order_by='unit_posy desc')

    psth_cs_ct = (((psth.UnitPsth & conds_c)
                   * ephys.Unit.proj('unit_posy'))
                  & good_unit.proj() & sel_c.proj()).fetch(
                      'unit_psth', order_by='unit_posy desc')

    psth_cs_it = (((psth.UnitPsth & conds_i)
                   * ephys.Unit.proj('unit_posy'))
                  & good_unit.proj() & sel_c.proj()).fetch(
                      'unit_psth', order_by='unit_posy desc')

    fig = None
    if axs is None:
        fig, axs = plt.subplots(1, 2, figsize=(16, 6))
    assert axs.size == 2

    _plot_avg_psth(psth_cs_it, psth_cs_ct, period_starts, axs[0],
                   'Contra-selective')
    _plot_avg_psth(psth_is_it, psth_is_ct, period_starts, axs[1],
                   'Ipsi-selective')

    ymax = max([ax.get_ylim()[1] for ax in axs])
    for ax in axs:
        ax.set_ylim((0, ymax))

    return fig


<<<<<<< HEAD
def plot_psth_bilateral_photostim_effect(units, axs=None):
    units = units.proj()

    hemi = _get_units_hemisphere(units)

    psth_s_l = (psth.UnitPsth * psth.TrialCondition & units
                & {'trial_condition_name':
                   'all_noearlylick_both_alm_stim_left'}).fetch('unit_psth')

    psth_n_l = (psth.UnitPsth * psth.TrialCondition & units
                & {'trial_condition_name':
                   'all_noearlylick_both_alm_nostim_left'}).fetch('unit_psth')

    psth_s_r = (psth.UnitPsth * psth.TrialCondition & units
                & {'trial_condition_name':
                   'all_noearlylick_both_alm_stim_right'}).fetch('unit_psth')

    psth_n_r = (psth.UnitPsth * psth.TrialCondition & units
                & {'trial_condition_name':
                   'all_noearlylick_both_alm_nostim_right'}).fetch('unit_psth')

    # get event start times: sample, delay, response
    period_names, period_starts = _get_trial_event_times(['sample', 'delay', 'go'], units, 'good_noearlylick_hit')

    # get photostim duration
    stim_durs = np.unique((experiment.Photostim & experiment.PhotostimEvent
                           * psth.TrialCondition().get_trials('all_noearlylick_both_alm_stim')
                           & units).fetch('duration'))
    stim_dur = _extract_one_stim_dur(stim_durs)

    if hemi == 'left':
        psth_s_i = psth_s_l
        psth_n_i = psth_n_l
        psth_s_c = psth_s_r
        psth_n_c = psth_n_r
    else:
        psth_s_i = psth_s_r
        psth_n_i = psth_n_r
        psth_s_c = psth_s_l
        psth_n_c = psth_n_l


    fig = None
    if axs is None:
        fig, axs = plt.subplots(1, 2, figsize=(16, 6))
    assert axs.size == 2

    _plot_avg_psth(psth_n_i, psth_n_c, period_starts, axs[0],
                   'Control')
    _plot_avg_psth(psth_s_i, psth_s_c, period_starts, axs[1],
                   'Bilateral ALM photostim')
    # cosmetic
    ymax = max([ax.get_ylim()[1] for ax in axs])
    for ax in axs:
        ax.set_ylim((0, ymax))

    # add shaded bar for photostim
    stim_time = period_starts[np.where(period_names == 'delay')[0][0]]
    axs[1].axvspan(stim_time, stim_time + stim_dur, alpha=0.3, color='royalblue')

    return fig


=======
>>>>>>> ba83a26a
def plot_psth_photostim_effect(units, condition_name_kw=['both_alm'], axs=None):
    """
    For the specified `units`, plot PSTH comparison between stim vs. no-stim with left/right trial instruction
    The stim location (or other appropriate search keywords) can be specified in `condition_name_kw` (default: both ALM)
    """
    units = units.proj()

    fig = None
    if axs is None:
        fig, axs = plt.subplots(1, 2, figsize=(16, 6))
    assert axs.size == 2

    hemi = _get_units_hemisphere(units)

    # no photostim:
    psth_n_l = psth.TrialCondition.get_cond_name_from_keywords(['_nostim', '_left'])[0]
    psth_n_r = psth.TrialCondition.get_cond_name_from_keywords(['_nostim', '_right'])[0]

    psth_n_l = (psth.UnitPsth * psth.TrialCondition & units
                & {'trial_condition_name': psth_n_l} & 'unit_psth is not NULL').fetch('unit_psth')
    psth_n_r = (psth.UnitPsth * psth.TrialCondition & units
                & {'trial_condition_name': psth_n_r} & 'unit_psth is not NULL').fetch('unit_psth')

    psth_s_l = psth.TrialCondition.get_cond_name_from_keywords(condition_name_kw + ['_stim_left'])[0]
    psth_s_r = psth.TrialCondition.get_cond_name_from_keywords(condition_name_kw + ['_stim_right'])[0]

    psth_s_l = (psth.UnitPsth * psth.TrialCondition & units
                & {'trial_condition_name': psth_s_l} & 'unit_psth is not NULL').fetch('unit_psth')
    psth_s_r = (psth.UnitPsth * psth.TrialCondition & units
                & {'trial_condition_name': psth_s_r} & 'unit_psth is not NULL').fetch('unit_psth')

    # get event start times: sample, delay, response
    period_names, period_starts = _get_trial_event_times(['sample', 'delay', 'go'], units, 'good_noearlylick_hit')

    # get photostim duration
    stim_trial_cond_name = psth.TrialCondition.get_cond_name_from_keywords(condition_name_kw + ['_stim'])[0]
    stim_durs = np.unique((experiment.Photostim & experiment.PhotostimEvent
                           * psth.TrialCondition().get_trials(stim_trial_cond_name)
                           & units).fetch('duration'))
    stim_dur = _extract_one_stim_dur(stim_durs)

    if hemi == 'left':
        psth_s_i = psth_s_l
        psth_n_i = psth_n_l
        psth_s_c = psth_s_r
        psth_n_c = psth_n_r
    else:
        psth_s_i = psth_s_r
        psth_n_i = psth_n_r
        psth_s_c = psth_s_l
        psth_n_c = psth_n_l

    _plot_avg_psth(psth_n_i, psth_n_c, period_starts, axs[0],
                   'Control')
    _plot_avg_psth(psth_s_i, psth_s_c, period_starts, axs[1],
                   'Photostim')

    # cosmetic
    ymax = max([ax.get_ylim()[1] for ax in axs])
    for ax in axs:
        ax.set_ylim((0, ymax))
        ax.set_xlim([_plt_xmin, _plt_xmax])

    # add shaded bar for photostim
    stim_time = period_starts[np.where(period_names == 'delay')[0][0]]
    axs[1].axvspan(stim_time, stim_time + stim_dur, alpha=0.3, color='royalblue')

    return fig


def plot_coding_direction(units, time_period=None, label=None, axs=None):
    # get event start times: sample, delay, response
    period_names, period_starts = _get_trial_event_times(['sample', 'delay', 'go'], units, 'good_noearlylick_hit')

    _, proj_contra_trial, proj_ipsi_trial, time_stamps, _ = psth.compute_CD_projected_psth(
        units.fetch('KEY'), time_period=time_period)

<<<<<<< HEAD
    # get event start times: sample, delay, response
    period_names, period_starts = _get_trial_event_times(['sample', 'delay', 'go'], units, 'good_noearlylick')

=======
>>>>>>> ba83a26a
    fig = None
    if axs is None:
        fig, axs = plt.subplots(1, 1, figsize=(8, 6))

    # plot
    _plot_with_sem(proj_contra_trial, time_stamps, ax=axs, c='b')
    _plot_with_sem(proj_ipsi_trial, time_stamps, ax=axs, c='r')

    for x in period_starts:
        axs.axvline(x=x, linestyle = '--', color = 'k')
    # cosmetic
    axs.spines['right'].set_visible(False)
    axs.spines['top'].set_visible(False)
    axs.set_ylabel('CD projection (a.u.)')
    axs.set_xlabel('Time (s)')
    if label:
        axs.set_title(label)

    return fig


def plot_paired_coding_direction(unit_g1, unit_g2, labels=None, time_period=None):
    """
    Plot trial-to-trial CD-endpoint correlation between CD-projected trial-psth from two unit-groups (e.g. two brain regions)
    Note: coding direction is calculated on selective units, contra vs. ipsi, within the specified time_period
    """
    _, proj_contra_trial_g1, proj_ipsi_trial_g1, time_stamps, unit_g1_hemi = psth.compute_CD_projected_psth(
        unit_g1.fetch('KEY'), time_period=time_period)
    _, proj_contra_trial_g2, proj_ipsi_trial_g2, time_stamps, unit_g2_hemi = psth.compute_CD_projected_psth(
        unit_g2.fetch('KEY'), time_period=time_period)

    # get event start times: sample, delay, response
<<<<<<< HEAD
    period_names, period_starts = _get_trial_event_times(['sample', 'delay', 'go'], unit_g1, 'good_noearlylick')
=======
    period_names, period_starts = _get_trial_event_times(['sample', 'delay', 'go'], unit_g1, 'good_noearlylick_hit')
>>>>>>> ba83a26a

    if labels:
        assert len(labels) == 2
    else:
        labels = ('unit group 1', 'unit group 2')

    # plot projected trial-psth
    fig, axs = plt.subplots(1, 2, figsize=(16, 6))

    _plot_with_sem(proj_contra_trial_g1, time_stamps, ax=axs[0], c='b')
    _plot_with_sem(proj_ipsi_trial_g1, time_stamps, ax=axs[0], c='r')
    _plot_with_sem(proj_contra_trial_g2, time_stamps, ax=axs[1], c='b')
    _plot_with_sem(proj_ipsi_trial_g2, time_stamps, ax=axs[1], c='r')

    # cosmetic
    for ax, label in zip(axs, labels):
        for x in period_starts:
            ax.axvline(x=x, linestyle = '--', color = 'k')
        ax.spines['right'].set_visible(False)
        ax.spines['top'].set_visible(False)
        ax.set_ylabel('CD projection (a.u.)')
        ax.set_xlabel('Time (s)')
        ax.set_title(label)

    # plot trial CD-endpoint correlation - if 2 unit-groups are from 2 hemispheres,
    #   then contra-ipsi definition is based on the first group
    p_start, p_end = time_period
    contra_cdend_1 = proj_contra_trial_g1[:, np.logical_and(time_stamps >= p_start, time_stamps < p_end)].mean(axis=1)
    ipsi_cdend_1 = proj_ipsi_trial_g1[:, np.logical_and(time_stamps >= p_start, time_stamps < p_end)].mean(axis=1)
    if unit_g1_hemi == unit_g1_hemi:
        contra_cdend_2 = proj_contra_trial_g2[:, np.logical_and(time_stamps >= p_start, time_stamps < p_end)].mean(axis=1)
        ipsi_cdend_2 = proj_ipsi_trial_g2[:, np.logical_and(time_stamps >= p_start, time_stamps < p_end)].mean(axis=1)
    else:
        contra_cdend_2 = proj_ipsi_trial_g2[:, np.logical_and(time_stamps >= p_start, time_stamps < p_end)].mean(axis=1)
        ipsi_cdend_2 = proj_contra_trial_g2[:, np.logical_and(time_stamps >= p_start, time_stamps < p_end)].mean(axis=1)

    c_df = pd.DataFrame([contra_cdend_1, contra_cdend_2]).T
    c_df.columns = labels
    c_df['trial-type'] = 'contra'
    i_df = pd.DataFrame([ipsi_cdend_1, ipsi_cdend_2]).T
    i_df.columns = labels
    i_df['trial-type'] = 'ipsi'
    df = c_df.append(i_df)

    jplot = _jointplot_w_hue(data=df, x=labels[0], y=labels[1], hue= 'trial-type', colormap=['b', 'r'],
                             figsize=(8, 6), fig=None, scatter_kws=None)
    jplot['fig'].show()

    return fig<|MERGE_RESOLUTION|>--- conflicted
+++ resolved
@@ -9,15 +9,9 @@
 
 from pipeline import experiment, ephys, psth
 
-<<<<<<< HEAD
-from pipeline.plot.util import (_plot_with_sem, _extract_one_stim_dur, _get_units_hemisphere,
-                                _get_trial_event_times, _get_clustering_method,
-                                _plot_stacked_psth_diff, _plot_avg_psth, jointplot_w_hue)
-=======
 from pipeline.plot.util import (_plot_with_sem, _extract_one_stim_dur,
                                 _plot_stacked_psth_diff, _plot_avg_psth, _jointplot_w_hue)
 from pipeline.util import (_get_units_hemisphere, _get_trial_event_times, _get_clustering_method)
->>>>>>> ba83a26a
 
 m_scale = 1200
 _plt_xmin = -3
@@ -77,11 +71,7 @@
     amp, snr, spk_rate, x, y, insertion_depth = (
             ephys.Unit * ephys.ProbeInsertion.InsertionLocation * ephys.UnitStat
             & probe_insertion & {'clustering_method': clustering_method} & 'unit_quality != "all"').fetch(
-<<<<<<< HEAD
-        'unit_amp', 'unit_snr', 'avg_firing_rate', 'unit_posx', 'unit_posy', 'dv_location')
-=======
         'unit_amp', 'unit_snr', 'avg_firing_rate', 'unit_posx', 'unit_posy', 'depth')
->>>>>>> ba83a26a
 
     metrics = pd.DataFrame(list(zip(*(amp/amp.max(), snr/snr.max(), spk_rate/spk_rate.max(),
                                       x, insertion_depth.astype(float) + y))))
@@ -135,11 +125,7 @@
             raise ValueError(str(e) + '\nPlease specify one with the kwarg "clustering_method"')
 
     attr_names = ['unit', 'period', 'period_selectivity', 'contra_firing_rate',
-<<<<<<< HEAD
-                  'ipsi_firing_rate', 'unit_posx', 'unit_posy', 'dv_location']
-=======
                   'ipsi_firing_rate', 'unit_posx', 'unit_posy', 'depth']
->>>>>>> ba83a26a
     selective_units = (psth.PeriodSelectivity * ephys.Unit * ephys.ProbeInsertion.InsertionLocation
                        * experiment.Period & probe_insertion & {'clustering_method': clustering_method}
                        & 'period_selectivity != "non-selective"').fetch(*attr_names)
@@ -204,11 +190,7 @@
         except ValueError as e:
             raise ValueError(str(e) + '\nPlease specify one with the kwarg "clustering_method"')
 
-<<<<<<< HEAD
-    dv_loc = (ephys.ProbeInsertion.InsertionLocation & probe_insertion).fetch1('dv_location')
-=======
     dv_loc = (ephys.ProbeInsertion.InsertionLocation & probe_insertion).fetch1('depth')
->>>>>>> ba83a26a
 
     no_stim_cond = (psth.TrialCondition
                     & {'trial_condition_name':
@@ -228,11 +210,7 @@
 
     metrics = pd.DataFrame(columns=['unit', 'x', 'y', 'frate_change'])
 
-<<<<<<< HEAD
-    _, cue_onset = _get_trial_event_times(['delay'], units, 'all_noearlylick_both_alm_nostim')
-=======
     _, cue_onset = _get_trial_event_times(['delay'], units, 'all_noearlylick_nostim')
->>>>>>> ba83a26a
     cue_onset = cue_onset[0]
 
     # XXX: could be done with 1x fetch+join
@@ -397,34 +375,44 @@
     return fig
 
 
-<<<<<<< HEAD
-def plot_psth_bilateral_photostim_effect(units, axs=None):
+def plot_psth_photostim_effect(units, condition_name_kw=['both_alm'], axs=None):
+    """
+    For the specified `units`, plot PSTH comparison between stim vs. no-stim with left/right trial instruction
+    The stim location (or other appropriate search keywords) can be specified in `condition_name_kw` (default: both ALM)
+    """
     units = units.proj()
 
+    fig = None
+    if axs is None:
+        fig, axs = plt.subplots(1, 2, figsize=(16, 6))
+    assert axs.size == 2
+
     hemi = _get_units_hemisphere(units)
 
+    # no photostim:
+    psth_n_l = psth.TrialCondition.get_cond_name_from_keywords(['_nostim', '_left'])[0]
+    psth_n_r = psth.TrialCondition.get_cond_name_from_keywords(['_nostim', '_right'])[0]
+
+    psth_n_l = (psth.UnitPsth * psth.TrialCondition & units
+                & {'trial_condition_name': psth_n_l} & 'unit_psth is not NULL').fetch('unit_psth')
+    psth_n_r = (psth.UnitPsth * psth.TrialCondition & units
+                & {'trial_condition_name': psth_n_r} & 'unit_psth is not NULL').fetch('unit_psth')
+
+    psth_s_l = psth.TrialCondition.get_cond_name_from_keywords(condition_name_kw + ['_stim_left'])[0]
+    psth_s_r = psth.TrialCondition.get_cond_name_from_keywords(condition_name_kw + ['_stim_right'])[0]
+
     psth_s_l = (psth.UnitPsth * psth.TrialCondition & units
-                & {'trial_condition_name':
-                   'all_noearlylick_both_alm_stim_left'}).fetch('unit_psth')
-
-    psth_n_l = (psth.UnitPsth * psth.TrialCondition & units
-                & {'trial_condition_name':
-                   'all_noearlylick_both_alm_nostim_left'}).fetch('unit_psth')
-
+                & {'trial_condition_name': psth_s_l} & 'unit_psth is not NULL').fetch('unit_psth')
     psth_s_r = (psth.UnitPsth * psth.TrialCondition & units
-                & {'trial_condition_name':
-                   'all_noearlylick_both_alm_stim_right'}).fetch('unit_psth')
-
-    psth_n_r = (psth.UnitPsth * psth.TrialCondition & units
-                & {'trial_condition_name':
-                   'all_noearlylick_both_alm_nostim_right'}).fetch('unit_psth')
+                & {'trial_condition_name': psth_s_r} & 'unit_psth is not NULL').fetch('unit_psth')
 
     # get event start times: sample, delay, response
     period_names, period_starts = _get_trial_event_times(['sample', 'delay', 'go'], units, 'good_noearlylick_hit')
 
     # get photostim duration
+    stim_trial_cond_name = psth.TrialCondition.get_cond_name_from_keywords(condition_name_kw + ['_stim'])[0]
     stim_durs = np.unique((experiment.Photostim & experiment.PhotostimEvent
-                           * psth.TrialCondition().get_trials('all_noearlylick_both_alm_stim')
+                           * psth.TrialCondition().get_trials(stim_trial_cond_name)
                            & units).fetch('duration'))
     stim_dur = _extract_one_stim_dur(stim_durs)
 
@@ -439,82 +427,6 @@
         psth_s_c = psth_s_l
         psth_n_c = psth_n_l
 
-
-    fig = None
-    if axs is None:
-        fig, axs = plt.subplots(1, 2, figsize=(16, 6))
-    assert axs.size == 2
-
-    _plot_avg_psth(psth_n_i, psth_n_c, period_starts, axs[0],
-                   'Control')
-    _plot_avg_psth(psth_s_i, psth_s_c, period_starts, axs[1],
-                   'Bilateral ALM photostim')
-    # cosmetic
-    ymax = max([ax.get_ylim()[1] for ax in axs])
-    for ax in axs:
-        ax.set_ylim((0, ymax))
-
-    # add shaded bar for photostim
-    stim_time = period_starts[np.where(period_names == 'delay')[0][0]]
-    axs[1].axvspan(stim_time, stim_time + stim_dur, alpha=0.3, color='royalblue')
-
-    return fig
-
-
-=======
->>>>>>> ba83a26a
-def plot_psth_photostim_effect(units, condition_name_kw=['both_alm'], axs=None):
-    """
-    For the specified `units`, plot PSTH comparison between stim vs. no-stim with left/right trial instruction
-    The stim location (or other appropriate search keywords) can be specified in `condition_name_kw` (default: both ALM)
-    """
-    units = units.proj()
-
-    fig = None
-    if axs is None:
-        fig, axs = plt.subplots(1, 2, figsize=(16, 6))
-    assert axs.size == 2
-
-    hemi = _get_units_hemisphere(units)
-
-    # no photostim:
-    psth_n_l = psth.TrialCondition.get_cond_name_from_keywords(['_nostim', '_left'])[0]
-    psth_n_r = psth.TrialCondition.get_cond_name_from_keywords(['_nostim', '_right'])[0]
-
-    psth_n_l = (psth.UnitPsth * psth.TrialCondition & units
-                & {'trial_condition_name': psth_n_l} & 'unit_psth is not NULL').fetch('unit_psth')
-    psth_n_r = (psth.UnitPsth * psth.TrialCondition & units
-                & {'trial_condition_name': psth_n_r} & 'unit_psth is not NULL').fetch('unit_psth')
-
-    psth_s_l = psth.TrialCondition.get_cond_name_from_keywords(condition_name_kw + ['_stim_left'])[0]
-    psth_s_r = psth.TrialCondition.get_cond_name_from_keywords(condition_name_kw + ['_stim_right'])[0]
-
-    psth_s_l = (psth.UnitPsth * psth.TrialCondition & units
-                & {'trial_condition_name': psth_s_l} & 'unit_psth is not NULL').fetch('unit_psth')
-    psth_s_r = (psth.UnitPsth * psth.TrialCondition & units
-                & {'trial_condition_name': psth_s_r} & 'unit_psth is not NULL').fetch('unit_psth')
-
-    # get event start times: sample, delay, response
-    period_names, period_starts = _get_trial_event_times(['sample', 'delay', 'go'], units, 'good_noearlylick_hit')
-
-    # get photostim duration
-    stim_trial_cond_name = psth.TrialCondition.get_cond_name_from_keywords(condition_name_kw + ['_stim'])[0]
-    stim_durs = np.unique((experiment.Photostim & experiment.PhotostimEvent
-                           * psth.TrialCondition().get_trials(stim_trial_cond_name)
-                           & units).fetch('duration'))
-    stim_dur = _extract_one_stim_dur(stim_durs)
-
-    if hemi == 'left':
-        psth_s_i = psth_s_l
-        psth_n_i = psth_n_l
-        psth_s_c = psth_s_r
-        psth_n_c = psth_n_r
-    else:
-        psth_s_i = psth_s_r
-        psth_n_i = psth_n_r
-        psth_s_c = psth_s_l
-        psth_n_c = psth_n_l
-
     _plot_avg_psth(psth_n_i, psth_n_c, period_starts, axs[0],
                    'Control')
     _plot_avg_psth(psth_s_i, psth_s_c, period_starts, axs[1],
@@ -540,12 +452,6 @@
     _, proj_contra_trial, proj_ipsi_trial, time_stamps, _ = psth.compute_CD_projected_psth(
         units.fetch('KEY'), time_period=time_period)
 
-<<<<<<< HEAD
-    # get event start times: sample, delay, response
-    period_names, period_starts = _get_trial_event_times(['sample', 'delay', 'go'], units, 'good_noearlylick')
-
-=======
->>>>>>> ba83a26a
     fig = None
     if axs is None:
         fig, axs = plt.subplots(1, 1, figsize=(8, 6))
@@ -578,11 +484,7 @@
         unit_g2.fetch('KEY'), time_period=time_period)
 
     # get event start times: sample, delay, response
-<<<<<<< HEAD
-    period_names, period_starts = _get_trial_event_times(['sample', 'delay', 'go'], unit_g1, 'good_noearlylick')
-=======
     period_names, period_starts = _get_trial_event_times(['sample', 'delay', 'go'], unit_g1, 'good_noearlylick_hit')
->>>>>>> ba83a26a
 
     if labels:
         assert len(labels) == 2
