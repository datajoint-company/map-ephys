import numpy as np
import scipy as sp
import datajoint as dj

import matplotlib.pyplot as plt
from scipy import signal

from pipeline import experiment, tracking, ephys


def plot_correct_proportion(session_key, window_size=None, axs=None, plot=True):
    """
    For a particular session (specified by session_key), extract all behavior trials
    Get outcome of each trials, map to (0, 1) - 1 if 'hit'
    Compute the moving average of these outcomes, based on the specified window_size (number of trial to average)
    window_size is set to 10% of the total trial number if not specified
    Return the figure handle and the performance data array
    """

    trial_outcomes = (experiment.BehaviorTrial & session_key).fetch('outcome')
    trial_outcomes = (trial_outcomes == 'hit').astype(int)

    window_size = int(.1 * len(trial_outcomes)) if not window_size else int(window_size)
    kernel = np.full((window_size, ), 1/window_size)

    mv_outcomes = signal.convolve(trial_outcomes, kernel, mode='same')

    fig = None
    if plot:
        if not axs:
            fig, axs = plt.subplots(1, 1)

        axs.bar(range(len(mv_outcomes)), trial_outcomes * mv_outcomes.max(), alpha=0.3)
        axs.plot(range(len(mv_outcomes)), mv_outcomes, 'k', linewidth=3)
        axs.set_xlabel('Trial')
        axs.set_ylabel('Proportion correct')

    return fig, mv_outcomes


def plot_photostim_effect(session_key, photostim_key, axs=None, title='', plot=True):
    """
    For all trials in this "session_key", split to 4 groups:
    + control left-lick
    + control right-lick
    + photostim left-lick (specified by "photostim_key")
    + photostim right-lick (specified by "photostim_key")
    Plot correct proportion for each group
    Note: ignore "early lick" trials
    Return: fig, (cp_ctrl_left, cp_ctrl_right), (cp_stim_left, cp_stim_right)
    """

    ctrl_trials = experiment.BehaviorTrial - experiment.PhotostimTrial & session_key
    stim_trials = experiment.BehaviorTrial * experiment.PhotostimTrial & session_key

    ctrl_left = ctrl_trials & 'trial_instruction="left"' & 'early_lick="no early"'
    ctrl_right = ctrl_trials & 'trial_instruction="right"' & 'early_lick="no early"'

    stim_left = stim_trials & 'trial_instruction="left"' & 'early_lick="no early"'
    stim_right = stim_trials & 'trial_instruction="right"' & 'early_lick="no early"'

    # Restrict by stim location (from photostim_key)
    stim_left = stim_left * experiment.PhotostimEvent & photostim_key
    stim_right = stim_right * experiment.PhotostimEvent & photostim_key

    def get_correct_proportion(trials):
        correct = (trials.fetch('outcome') == 'hit').astype(int)
        return correct.sum()/len(correct)

    # Extract and compute correct proportion
    cp_ctrl_left = get_correct_proportion(ctrl_left)
    cp_ctrl_right = get_correct_proportion(ctrl_right)
    cp_stim_left = get_correct_proportion(stim_left)
    cp_stim_right = get_correct_proportion(stim_right)

    fig = None

    if plot:
        if not axs:
            fig, axs = plt.subplots(1, 1)

        axs.plot([0, 1], [cp_ctrl_left, cp_stim_left], 'b', label='lick left trials')
        axs.plot([0, 1], [cp_ctrl_right, cp_stim_right], 'r', label='lick right trials')

        # plot cosmetic
        ylim = (min([cp_ctrl_left, cp_stim_left, cp_ctrl_right, cp_stim_right]) - 0.1, 1)
        ylim = (0, 1) if ylim[0] < 0 else ylim

        axs.set_xlim((0, 1))
        axs.set_ylim(ylim)
        axs.set_xticks([0, 1])
        axs.set_xticklabels(['Control', 'Photostim'])
        axs.set_ylabel('Proportion correct')

        axs.legend(loc='lower left')
        axs.spines['right'].set_visible(False)
        axs.spines['top'].set_visible(False)
        axs.set_title(title)

    return fig, (cp_ctrl_left, cp_ctrl_right), (cp_stim_left, cp_stim_right)


def plot_jaw_movement(session_key, unit_key, trial_offset=0, trial_limit=10, xlim=(-0.5, 1.5), axs=None):
    """
    Plot jaw movement per trial, time-locked to cue-onset, with spike times overlay
    :param session_key: session where the trials are from
    :param unit_key: unit for spike times overlay
    :param trial_offset: number of trial to plot from
    :param trial_limit: number of trial to plot to
    """
    trk = (tracking.Tracking.JawTracking * tracking.Tracking.TongueTracking
           * experiment.BehaviorTrial & session_key & experiment.ActionEvent & ephys.Unit.TrialSpikes)
    tracking_fs = float((tracking.TrackingDevice & tracking.Tracking & session_key).fetch1('sampling_rate'))

    l_trial_trk = trk & 'trial_instruction="left"' & 'early_lick="no early"' & 'outcome="hit"'
    r_trial_trk = trk & 'trial_instruction="right"' & 'early_lick="no early"' & 'outcome="hit"'

    def get_trial_track(trial_tracks):
        for tr in trial_tracks.fetch(as_dict=True, offset=trial_offset, limit=trial_limit):
            jaw = tr['jaw_y']
            tongue_out_bool = tr['tongue_likelihood'] > 0.9

            sample_counts = len(jaw)
            tvec = np.arange(sample_counts) / tracking_fs

            first_lick_time = (experiment.ActionEvent & tr
                               & {'action_event_type': f'{tr["trial_instruction"]} lick'}).fetch(
                'action_event_time', order_by='action_event_time', limit=1)[0]
            go_time = (experiment.TrialEvent & tr & 'trial_event_type="go"').fetch1('trial_event_time')

<<<<<<< HEAD
            spike_times = (ephys.TrialSpikes & tr & unit_key).fetch1('spike_times')
=======
            spike_times = (ephys.Unit.TrialSpikes & tr & unit_key).fetch1('spike_times')
>>>>>>> 415d43de
            spike_times = spike_times + float(go_time) - float(first_lick_time)  # realigned to first-lick

            tvec = tvec - float(first_lick_time)

            yield jaw, tongue_out_bool, spike_times, tvec

    fig = None
    if axs is None:
        fig, axs = plt.subplots(1, 2, figsize=(16, 8))
    assert len(axs) == 2

    h_spacing = 150
    for trial_tracks, ax, ax_name, spk_color in zip((l_trial_trk, r_trial_trk), axs,
                                                    ('left lick trials', 'right lick trials'), ('b', 'r')):
        for tr_id, (jaw, tongue_out_bool, spike_times, tvec) in enumerate(get_trial_track(trial_tracks)):
            ax.plot(tvec, jaw + tr_id * h_spacing, '.k', markersize=1)
            ax.plot(tvec[tongue_out_bool], jaw[tongue_out_bool] + tr_id * h_spacing, '.', color='lime', markersize=2)
            ax.plot(spike_times, np.full_like(spike_times, jaw[tongue_out_bool].mean() + h_spacing/10) + tr_id * h_spacing,
                    '|', color=spk_color, markersize=4)
            ax.set_title(ax_name)
            ax.axvline(x=0, linestyle='--', color='k')

            # cosmetic
            ax.set_xlim(xlim)
            ax.set_yticks([])
            ax.spines['left'].set_visible(False)
            ax.spines['right'].set_visible(False)
            ax.spines['top'].set_visible(False)

    return fig


def plot_unit_jaw_phase_dist(session_key, unit_key, bin_counts=20):
    trk = (tracking.Tracking.JawTracking * tracking.Tracking.TongueTracking
           * experiment.BehaviorTrial & session_key & experiment.ActionEvent & ephys.TrialSpikes)
    tracking_fs = float((tracking.TrackingDevice & tracking.Tracking & session_key).fetch1('sampling_rate'))

    l_trial_trk = trk & 'trial_instruction="left"' & 'early_lick="no early"' & 'outcome="hit"'
    r_trial_trk = trk & 'trial_instruction="right"' & 'early_lick="no early"' & 'outcome="hit"'

    def get_trial_track(trial_tracks):
        jaws, spike_times, go_times = (ephys.TrialSpikes * trial_tracks * experiment.TrialEvent
                                       & unit_key & 'trial_event_type="go"').fetch(
            'jaw_y', 'spike_times', 'trial_event_time')
        spike_times = spike_times + go_times.astype(float)

        flattened_jaws = np.hstack(jaws)
        jsize = np.cumsum([0] + [j.size for j in jaws])
        _, phase = compute_insta_phase_amp(flattened_jaws, tracking_fs, freq_band = (5, 15))
        stacked_insta_phase = [phase[start: end] for start, end in zip(jsize[:-1], jsize[1:])]

        for spks, jphase in zip(spike_times, stacked_insta_phase):
            j_tvec = np.arange(len(jphase)) / tracking_fs

            # find the tracking timestamps corresponding to the spiketimes; and get the corresponding phase
            nearest_indices = np.searchsorted(j_tvec, spks, side="left")
            nearest_indices = np.where(nearest_indices == len(j_tvec), len(j_tvec) - 1, nearest_indices)

            yield jphase[nearest_indices]

    l_insta_phase = np.hstack(list(get_trial_track(l_trial_trk)))
    r_insta_phase = np.hstack(list(get_trial_track(r_trial_trk)))

    fig, axs = plt.subplots(1, 2, figsize=(12, 8), subplot_kw=dict(polar=True))
    fig.subplots_adjust(wspace=0.6)

    plot_polar_histogram(l_insta_phase, axs[0], bin_counts=bin_counts)
    axs[0].set_title('left lick trials', loc='left', fontweight='bold')
    plot_polar_histogram(r_insta_phase, axs[1], bin_counts=bin_counts)
    axs[1].set_title('right lick trials', loc='left', fontweight='bold')

    return fig


def plot_trial_jaw_movement(trial_key):
    """
    Plot trial-specific Jaw Movement time-locked to "go" cue
    """
    trk = (tracking.Tracking.JawTracking * experiment.BehaviorTrial & trial_key & experiment.TrialEvent)
    if len(trk) == 0:
        return 'The selected trial has no Action Event (e.g. cue start)'

    tracking_fs = float((tracking.TrackingDevice & tracking.Tracking & trial_key).fetch1('sampling_rate'))
    jaw = trk.fetch1('jaw_y')
    go_time = (experiment.TrialEvent & trk & 'trial_event_type="go"').fetch1('trial_event_time')
    tvec = np.arange(len(jaw)) / tracking_fs - float(go_time)

    b, a = signal.butter(5, (5, 15), btype='band', fs=tracking_fs)
    filt_jaw = signal.filtfilt(b, a, jaw)

    analytic_signal = signal.hilbert(filt_jaw)
    insta_amp = np.abs(analytic_signal)
    insta_phase = np.angle(analytic_signal)

    fig, axs = plt.subplots(2, 2, figsize=(16, 6))
    fig.subplots_adjust(hspace=0.4)

    axs[0, 0].plot(tvec, jaw, '.k')
    axs[0, 0].set_title('Jaw Movement')
    axs[1, 0].plot(tvec, filt_jaw, '.k')
    axs[1, 0].set_title('Bandpass filtered 5-15Hz')
    axs[1, 0].set_xlabel('Time(s)')
    axs[0, 1].plot(tvec, insta_amp, '.k')
    axs[0, 1].set_title('Amplitude')
    axs[1, 1].plot(tvec, insta_phase, '.k')
    axs[1, 1].set_title('Phase')
    axs[1, 1].set_xlabel('Time(s)')

    # cosmetic
    for ax in axs.flatten():
        ax.set_xlim((-3, 3))
        ax.spines['right'].set_visible(False)
        ax.spines['top'].set_visible(False)

    return fig


def plot_windowed_jaw_phase_dist(session_key, xlim=(-0.12, 0.3), w_size=0.01, bin_counts=20):
    trks = (tracking.Tracking.JawTracking * experiment.BehaviorTrial
            & session_key & experiment.TrialEvent)
    tracking_fs = float((tracking.TrackingDevice & tracking.Tracking & session_key).fetch1('sampling_rate'))

    tr_ids, jaws, trial_instructs, go_times = (trks * experiment.TrialEvent & 'trial_event_type="go"').fetch(
        'trial', 'jaw_y', 'trial_instruction', 'trial_event_time')

    flattened_jaws = np.hstack(jaws)
    jsize = np.cumsum([0] + [j.size for j in jaws])
    _, phase = compute_insta_phase_amp(flattened_jaws, tracking_fs, freq_band = (5, 15))
    stacked_insta_phase = [phase[start: end] for start, end in zip(jsize[:-1], jsize[1:])]

    # realign and segment - return trials x times
    insta_phase = np.vstack(get_trial_track(session_key, tr_ids, stacked_insta_phase,
                                            trial_instructs, go_times, tracking_fs, xlim))

    tvec = np.linspace(xlim[0], xlim[1], insta_phase.shape[1])
    windows = np.arange(xlim[0], xlim[1], w_size)

    # plot
    col_counts = 8
    row_counts = int(np.ceil(len(windows) / col_counts))
    fig, axs = plt.subplots(row_counts, col_counts,
                            figsize=(16, 2.5*row_counts),
                            subplot_kw=dict(polar=True))
    fig.subplots_adjust(wspace=0.6, hspace=0.3)
    [a.axis('off') for a in axs.flatten()]

    # non-overlapping windowed histogram
    for w_start, ax in zip(windows, axs.flatten()):
        phase = insta_phase[:, np.logical_and(tvec >= w_start, tvec <= w_start + w_size)].flatten()
        plot_polar_histogram(phase, ax, bin_counts=bin_counts)
        ax.set_xlabel(f'{w_start*1000:.0f} to {(w_start + w_size)*1000:.0f}ms', fontweight='bold')
        ax.axis('on')

    return fig


def plot_jaw_phase_dist(session_key, xlim=(-0.12, 0.3), bin_counts=20):
    trks = (tracking.Tracking.JawTracking * experiment.BehaviorTrial & session_key & experiment.TrialEvent)
    tracking_fs = float((tracking.TrackingDevice & tracking.Tracking & session_key).fetch1('sampling_rate'))

    l_trial_trk = trks & 'trial_instruction="left"' & 'early_lick="no early"'
    r_trial_trk = trks & 'trial_instruction="right"' & 'early_lick="no early"'

    insta_phases = []
    for trial_trks in (l_trial_trk, r_trial_trk):
        tr_ids, jaws, trial_instructs, go_times = (trial_trks * experiment.TrialEvent & 'trial_event_type="go"').fetch(
            'trial', 'jaw_y', 'trial_instruction', 'trial_event_time')

        flattened_jaws = np.hstack(jaws)
        jsize = np.cumsum([0] + [j.size for j in jaws])
        _, phase = compute_insta_phase_amp(flattened_jaws, tracking_fs, freq_band = (5, 15))
        stacked_insta_phase = [phase[start: end] for start, end in zip(jsize[:-1], jsize[1:])]

        # realign and segment - return trials x times
        insta_phases.append(np.vstack(get_trial_track(session_key, tr_ids, stacked_insta_phase,
                                                      trial_instructs, go_times, tracking_fs, xlim)))

    l_insta_phase, r_insta_phase = insta_phases

    fig, axs = plt.subplots(1, 2, figsize=(12, 8), subplot_kw=dict(polar=True))
    fig.subplots_adjust(wspace=0.6)

    plot_polar_histogram(l_insta_phase.flatten(), axs[0], bin_counts=bin_counts)
    axs[0].set_title('left lick trials', loc='left', fontweight='bold')
    plot_polar_histogram(r_insta_phase.flatten(), axs[1], bin_counts=bin_counts)
    axs[1].set_title('right lick trials', loc='left', fontweight='bold')

    return fig


def plot_polar_histogram(data, ax=None, bin_counts=30):
    """
    :param data: phase in rad
    :param ax: axes to plot
    :param bin_counts: bin number for histograph
    :return:
    """
    if ax is None:
        fig, ax = plt.subplots(1, 1, subplot_kw=dict(polar=True))

    bottom = 2
    # theta = np.linspace(0.0, 2 * np.pi, bin_counts, endpoint=False)
    radii, tick = np.histogram(data, bins=bin_counts)
    # width of each bin on the plot
    width = (2 * np.pi) / bin_counts
    # make a polar plot
    ax.bar(tick[1:], radii, width=width, bottom=bottom)
    # set the label starting from East
    ax.set_theta_zero_location("E")
    # clockwise
    ax.set_theta_direction(1)


def get_trial_track(session_key, tr_ids, data, trial_instructs, go_times, fs, xlim):
    """
    Realign and segment the "data" - returning trial x time
    Realign to first left lick if 'trial_instructs' is 'left'
            or first rigth lick if 'trial_instructs' is 'right'
            or 'go cue' if no lick found
    Segment based on 'xlim'
    """

    d_length = int(np.floor((xlim[1] - xlim[0]) * fs) - 1)

    for tr_id, jaw, trial_instruct, go_time in zip(tr_ids, data, trial_instructs, go_times):

        first_lick_time = (experiment.ActionEvent & session_key
                           & {'trial': tr_id} & {'action_event_type': f'{trial_instruct} lick'}).fetch(
                'action_event_time', order_by='action_event_time', limit=1)

        align_time = first_lick_time[0] if first_lick_time.size > 0 else go_time

        t = np.arange(len(jaw)) / fs - float(align_time)
        segmented_jaw = jaw[np.logical_and(t >= xlim[0], t <= xlim[1])]
        if len(segmented_jaw) >= d_length:
            yield segmented_jaw[:d_length]


def compute_insta_phase_amp(data, fs, freq_band=(5, 15)):
    """
    :param data: trial x time
    :param fs: sampling rate
    :param freq_band: frequency band for bandpass
    """

    if data.ndim > 1:
        trial_count, time_count = data.shape
        # flatten
        data = data.reshape(-1)

    # band pass
    b, a = signal.butter(5, freq_band, btype='band', fs=fs)
    data = signal.filtfilt(b, a, data)
    # hilbert
    analytic_signal = signal.hilbert(data)
    insta_amp = np.abs(analytic_signal)
    insta_phase = np.angle(analytic_signal)

    if data.ndim > 1:
        return insta_amp.reshape((trial_count, time_count)), insta_phase.reshape((trial_count, time_count))
    else:
        return insta_amp, insta_phase


def get_event_locked_tracking_insta_phase(trials, event, d_name):
    """
    Get instantaneous phase of the jaw movement, at the time of the specified "event", for each of the specified "trials"
    :param trials: query of the SessionTrial - note: the subsequent fetch() will be order_by='trial'
    :param event: "event" can be
     + a list of time equal length to the trials - specifying the time of each trial to extract the insta-phase
     + a single string, representing the event-name to extract the time for each trial
        In such case, the "event" can be the events in
            + experiment.TrialEvent
            + experiment.ActionEvent
        In the case that multiple of such "event_name" are found in a trial, the 1st one will be selected
            (e.g. multiple "lick left", then the 1st "lick left" is selected)
    :param d_name: any attribute name under the tracking.Tracking table - e.g. 'jaw_y', 'tongue_x', etc.
    :return: list of instantaneous phase, in the same order of specified "trials"
    """

    trials = trials.proj()

    tracking_fs = (tracking.TrackingDevice & tracking.Tracking & trials).fetch('sampling_rate')
    if len(set(tracking_fs)) > 1:
        raise Exception('Multiple tracking Fs found!')
    else:
        tracking_fs = float(tracking_fs[0])

    # ---- process the "d_name" input ----
    nose_types = [n for n in tracking.Tracking.NoseTracking.heading.names if n not in tracking.Tracking.heading.names]
    tongue_types = [n for n in tracking.Tracking.TongueTracking.heading.names if n not in tracking.Tracking.heading.names]
    jaw_types = [n for n in tracking.Tracking.JawTracking.heading.names if n not in tracking.Tracking.heading.names]

    if d_name not in nose_types + tongue_types + jaw_types:
        print(f'Unknown tracking type: {d_name}\nAvailable tracking types are: {nose_types + tongue_types + jaw_types}')
        return

    for trk_types, trk_tbl in zip((nose_types, tongue_types, jaw_types),
                                  (tracking.Tracking.NoseTracking, tracking.Tracking.TongueTracking, tracking.Tracking.JawTracking)):
        if d_name in trk_types:
            d_tbl = trk_tbl

    # ---- process the "event" input ----
    if isinstance(event, (list, np.ndarray)):
        assert len(event) == len(trials)
        tr_ids, trk_data = trials.aggr(d_tbl, trk_data=d_name, keep_all_rows=True).fetch(
            'trial', 'trk_data', order_by='trial')

        eve_idx = np.array(event).astype(float) * tracking_fs

    elif isinstance(event, str):
        trial_event_types = experiment.TrialEventType.fetch('trial_event_type')
        action_event_types = experiment.ActionEventType.fetch('action_event_type')

        if event in trial_event_types:
            event_tbl = experiment.TrialEvent
            eve_type_attr = 'trial_event_type'
            eve_time_attr = 'trial_event_time'
        elif event in action_event_types:
            event_tbl = experiment.ActionEvent
            eve_type_attr = 'action_event_type'
            eve_time_attr = 'trial_event_time'
        else:
            print(f'Unknown event: {event}\nAvailable events are: {list(trial_event_types) + list(action_event_types)}')
            return

        tr_ids, trk_data, eve_times = trials.aggr(d_tbl, trk_data=d_name, keep_all_rows=True).aggr(
            event_tbl & {eve_type_attr: event}, 'trk_data', event_time=f'min({eve_time_attr})', keep_all_rows=True).fetch(
            'trial', 'trk_data', 'event_time', order_by='trial')

        eve_idx = eve_times.astype(float) * tracking_fs

    else:
        print('Unknown "event" argument!')
        return

    # ---- the computation part ----

    # for trials with no jaw data (None), set to np.nan array
    no_trk_trid = [idx for idx, jaw in enumerate(trk_data) if jaw is None]
    with_trk_trid = np.array(list(set(range(len(trk_data))) ^ set(no_trk_trid))).astype(int)

    if len(with_trk_trid) == 0:
        print(f'The specified trials do not have any {d_name}')
        return

    trk_data = [d for d in trk_data if d is not None]

    flattened_jaws = np.hstack(trk_data)
    jsize = np.cumsum([0] + [j.size for j in trk_data])
    _, phase = compute_insta_phase_amp(flattened_jaws, tracking_fs, freq_band=(5, 15))
    stacked_insta_phase = [phase[start: end] for start, end in zip(jsize[:-1], jsize[1:])]

    trial_eve_insta_phase = [stacked_insta_phase[np.where(with_trk_trid == tr_id)[0][0]][int(e_idx)]
                             if not np.isnan(e_idx) and tr_id in with_trk_trid else np.nan
                             for tr_id, e_idx in enumerate(eve_idx)]

    return trial_eve_insta_phase<|MERGE_RESOLUTION|>--- conflicted
+++ resolved
@@ -128,11 +128,7 @@
                 'action_event_time', order_by='action_event_time', limit=1)[0]
             go_time = (experiment.TrialEvent & tr & 'trial_event_type="go"').fetch1('trial_event_time')
 
-<<<<<<< HEAD
-            spike_times = (ephys.TrialSpikes & tr & unit_key).fetch1('spike_times')
-=======
             spike_times = (ephys.Unit.TrialSpikes & tr & unit_key).fetch1('spike_times')
->>>>>>> 415d43de
             spike_times = spike_times + float(go_time) - float(first_lick_time)  # realigned to first-lick
 
             tvec = tvec - float(first_lick_time)
