import logging
import hashlib

from functools import partial
from inspect import getmembers
from itertools import repeat
import numpy as np
import datajoint as dj
import scipy.stats as sc_stats

from . import (lab, experiment, ephys)
[lab, experiment, ephys]  # NOQA

from . import get_schema_name, dict_to_hash
from .util import _get_units_hemisphere

schema = dj.schema(get_schema_name('psth'))
log = logging.getLogger(__name__)

# NOW:
# - rework Condition to TrialCondition funtion+arguments based schema

<<<<<<< HEAD
# The original psth schema is only for non-foraging sessions. 
not_foraging_sessions = experiment.Session & (experiment.BehaviorTrial & 'task NOT LIKE "foraging%"')
=======
# The original psth schema is only for delay-response sessions.
delay_response_sessions = experiment.Session & (experiment.BehaviorTrial & 'task = "audio delay"')

>>>>>>> 1a8710ef

@schema
class TrialCondition(dj.Lookup):
    '''
    TrialCondition: Manually curated condition queries.

    Used to define sets of trials which can then be keyed on for downstream
    computations.
    '''

    definition = """
    trial_condition_name:       varchar(128)     # user-friendly name of condition
    ---
    trial_condition_hash:       varchar(32)     # trial condition hash - hash of func and arg
    unique index (trial_condition_hash)
    trial_condition_func:       varchar(36)     # trial retrieval function
    trial_condition_arg:        longblob        # trial retrieval arguments
    """

    @property
    def contents(self):
        contents_data = [
            {
                'trial_condition_name': 'good_noearlylick_hit',
                'trial_condition_func': '_get_trials_exclude_stim',
                'trial_condition_arg': {
                    'task': 'audio delay',
                    'task_protocol': 1,
                    'outcome': 'hit',
                    'early_lick': 'no early',
                    'auto_water': 0,
                    'free_water': 0}
            },
            {
                'trial_condition_name': 'good_noearlylick_left_hit',
                'trial_condition_func': '_get_trials_exclude_stim',
                'trial_condition_arg': {
                    'task': 'audio delay',
                    'task_protocol': 1,
                    'outcome': 'hit',
                    'early_lick': 'no early',
                    'auto_water': 0,
                    'free_water': 0,
                    'trial_instruction': 'left'}
            },
            {
                'trial_condition_name': 'good_noearlylick_right_hit',
                'trial_condition_func': '_get_trials_exclude_stim',
                'trial_condition_arg': {
                    'task': 'audio delay',
                    'task_protocol': 1,
                    'outcome': 'hit',
                    'early_lick': 'no early',
                    'auto_water': 0,
                    'free_water': 0,
                    'trial_instruction': 'right'}
            },
            {
                'trial_condition_name': 'good_noearlylick_left_miss',
                'trial_condition_func': '_get_trials_exclude_stim',
                'trial_condition_arg': {
                    'task': 'audio delay',
                    'task_protocol': 1,
                    'outcome': 'miss',
                    'early_lick': 'no early',
                    'auto_water': 0,
                    'free_water': 0,
                    'trial_instruction': 'left'}
            },
            {
                'trial_condition_name': 'good_noearlylick_right_miss',
                'trial_condition_func': '_get_trials_exclude_stim',
                'trial_condition_arg': {
                    'task': 'audio delay',
                    'task_protocol': 1,
                    'outcome': 'miss',
                    'early_lick': 'no early',
                    'auto_water': 0,
                    'free_water': 0,
                    'trial_instruction': 'right'}
            },
            {
                'trial_condition_name': 'all_noearlylick_nostim',
                'trial_condition_func': '_get_trials_exclude_stim',
                'trial_condition_arg': {
                    '_outcome': 'ignore',
                    'task': 'audio delay',
                    'task_protocol': 1,
                    'early_lick': 'no early',
                    'auto_water': 0,
                    'free_water': 0}
            },
            {
                'trial_condition_name': 'all_noearlylick_nostim_left',
                'trial_condition_func': '_get_trials_exclude_stim',
                'trial_condition_arg': {
                    '_outcome': 'ignore',
                    'task': 'audio delay',
                    'task_protocol': 1,
                    'early_lick': 'no early',
                    'auto_water': 0,
                    'free_water': 0,
                    'trial_instruction': 'left'}
            },
            {
                'trial_condition_name': 'all_noearlylick_nostim_right',
                'trial_condition_func': '_get_trials_exclude_stim',
                'trial_condition_arg': {
                    '_outcome': 'ignore',
                    'task': 'audio delay',
                    'task_protocol': 1,
                    'early_lick': 'no early',
                    'auto_water': 0,
                    'free_water': 0,
                    'trial_instruction': 'right'}
            }
        ]

        # PHOTOSTIM conditions
        stim_locs = [('left', 'alm'), ('right', 'alm'), ('both', 'alm')]
        for hemi, brain_area in stim_locs:
            for instruction in (None, 'left', 'right'):
                condition = {'trial_condition_name': '_'.join(filter(None, ['all', 'noearlylick',
                                                                            '_'.join([hemi, brain_area]), 'stim',
                                                                            instruction])),
                             'trial_condition_func': '_get_trials_include_stim',
                             'trial_condition_arg': {
                                 **{'_outcome': 'ignore',
                                    'task': 'audio delay',
                                    'task_protocol': 1,
                                    'early_lick': 'no early',
                                    'auto_water': 0,
                                    'free_water': 0,
                                    'stim_laterality': hemi,
                                    'stim_brain_area': brain_area},
                                 **({'trial_instruction': instruction} if instruction else {})}
                             }
                contents_data.append(condition)

        return ({**d, 'trial_condition_hash':
            dict_to_hash({'trial_condition_func': d['trial_condition_func'],
                          **d['trial_condition_arg']})}
                for d in contents_data)

    @classmethod
    def get_trials(cls, trial_condition_name):
        return cls.get_func({'trial_condition_name': trial_condition_name})()

    @classmethod
    def get_cond_name_from_keywords(cls, keywords):
        matched_cond_names = []
        for cond_name in cls.fetch('trial_condition_name'):
            match = True
            tmp_cond = cond_name
            for k in keywords:
                if k in tmp_cond:
                    tmp_cond = tmp_cond.replace(k, '')
                else:
                    match = False
                    break
            if match:
                matched_cond_names.append(cond_name)
        return sorted(matched_cond_names)

    @classmethod
    def get_func(cls, key):
        self = cls()

        func, args = (self & key).fetch1(
            'trial_condition_func', 'trial_condition_arg')

        return partial(dict(getmembers(cls))[func], **args)

    @classmethod
    def _get_trials_exclude_stim(cls, **kwargs):
        # Note: inclusion (attr) is AND - exclusion (_attr) is OR
        log.debug('_get_trials_exclude_stim: {}'.format(kwargs))

        restr, _restr = {}, {}
        for k, v in kwargs.items():
            if k.startswith('_'):
                _restr[k[1:]] = v
            else:
                restr[k] = v

        stim_attrs = set((experiment.Photostim * experiment.PhotostimBrainRegion
                          * experiment.PhotostimEvent).heading.names) - set(experiment.Session.heading.names)
        behav_attrs = set(experiment.BehaviorTrial.heading.names)

        _stim_key = {k: v for k, v in _restr.items() if k in stim_attrs}
        _behav_key = {k: v for k, v in _restr.items() if k in behav_attrs}

        stim_key = {k: v for k, v in restr.items() if k in stim_attrs}
        behav_key = {k: v for k, v in restr.items() if k in behav_attrs}

        return (((experiment.BehaviorTrial & behav_key) - [{k: v} for k, v in _behav_key.items()]) -
                ((experiment.PhotostimEvent * experiment.PhotostimBrainRegion * experiment.Photostim & stim_key)
                 - [{k: v} for k, v in _stim_key.items()]).proj())

    @classmethod
    def _get_trials_include_stim(cls, **kwargs):
        # Note: inclusion (attr) is AND - exclusion (_attr) is OR
        log.debug('_get_trials_include_stim: {}'.format(kwargs))

        restr, _restr = {}, {}
        for k, v in kwargs.items():
            if k.startswith('_'):
                _restr[k[1:]] = v
            else:
                restr[k] = v

        stim_attrs = set((experiment.Photostim * experiment.PhotostimBrainRegion
                          * experiment.PhotostimEvent).heading.names) - set(experiment.Session.heading.names)
        behav_attrs = set(experiment.BehaviorTrial.heading.names)

        _stim_key = {k: v for k, v in _restr.items() if k in stim_attrs}
        _behav_key = {k: v for k, v in _restr.items() if k in behav_attrs}

        stim_key = {k: v for k, v in restr.items() if k in stim_attrs}
        behav_key = {k: v for k, v in restr.items() if k in behav_attrs}

        return (((experiment.BehaviorTrial & behav_key) - [{k: v} for k, v in _behav_key.items()]) &
                ((experiment.PhotostimEvent * experiment.PhotostimBrainRegion * experiment.Photostim & stim_key)
                 - [{k: v} for k, v in _stim_key.items()]).proj())


@schema
class UnitPsth(dj.Computed):
    definition = """
    -> TrialCondition
    -> ephys.Unit
    ---
    unit_psth=NULL: longblob
    """
    psth_params = {'xmin': -3, 'xmax': 3, 'binsize': 0.04}

    @property
    def key_source(self):
        """
        For those conditions that include stim, process those with PhotostimBrainRegion already computed only
        Only units not of type "all"
        """
        nostim = (ephys.Unit * (TrialCondition & 'trial_condition_func = "_get_trials_exclude_stim"')
                  & 'unit_quality != "all"')
        stim = ((ephys.Unit & (experiment.Session & experiment.PhotostimBrainRegion))
                * (TrialCondition & 'trial_condition_func = "_get_trials_include_stim"') & 'unit_quality != "all"')
<<<<<<< HEAD
        return nostim.proj() + stim.proj() & not_foraging_sessions
=======
        return nostim.proj() + stim.proj() & delay_response_sessions
>>>>>>> 1a8710ef

    def make(self, key):
        log.debug('UnitPsth.make(): key: {}'.format(key))

        # expand TrialCondition to trials,
        trials = TrialCondition.get_trials(key['trial_condition_name'])

        # fetch related spike times
        q = (ephys.Unit.TrialSpikes & key & trials.proj())
        spikes = q.fetch('spike_times')

        if len(spikes) == 0:
            log.warning('no spikes found for key {} - null psth'.format(key))
            self.insert1(key)
            return

        # compute psth & store
        unit_psth = self.compute_psth(spikes)

        self.insert1({**key, 'unit_psth': unit_psth})

    @staticmethod
    def compute_psth(session_unit_spikes):
        spikes = np.concatenate(session_unit_spikes)

        xmin, xmax, bins = UnitPsth.psth_params.values()
        psth, edges = np.histogram(spikes, bins=np.arange(xmin, xmax, bins))
        psth = psth / len(session_unit_spikes) / bins

        return np.array([psth, edges[1:]])

    @classmethod
    def get_plotting_data(cls, unit_key, condition_key):
        """
        Retrieve / build data needed for a Unit PSTH Plot based on the given
        unit condition and included / excluded condition (sub-)variables.
        Returns a dictionary of the form:
          {
             'trials': ephys.Unit.TrialSpikes.trials,
             'spikes': ephys.Unit.TrialSpikes.spikes,
             'psth': UnitPsth.unit_psth,
             'raster': Spike * Trial raster [np.array, np.array]
          }
        """
        # from sys import exit as sys_exit  # NOQA
        # from code import interact
        # from collections import ChainMap
        # interact('unitpsth make', local=dict(ChainMap(locals(), globals())))

        trials = TrialCondition.get_func(condition_key)()

        unit_psth = (UnitPsth & {**condition_key, **unit_key}).fetch1('unit_psth')
        if unit_psth is None:
            raise Exception('No spikes found for this unit and trial-condition')

        spikes, trials = (ephys.Unit.TrialSpikes & trials & unit_key).fetch(
            'spike_times', 'trial', order_by='trial asc')

        raster = [np.concatenate(spikes),
                  np.concatenate([[t] * len(s)
                                  for s, t in zip(spikes, trials)])]

        return dict(trials=trials, spikes=spikes, psth=unit_psth, raster=raster)


@schema
class Selectivity(dj.Lookup):
    """
    Selectivity lookup values
    """

    definition = """
    selectivity: varchar(24)
    """

    contents = zip(['contra-selective', 'ipsi-selective', 'non-selective'])


@schema
class PeriodSelectivity(dj.Computed):
    """
    Multi-trial selectivity for a specific trial subperiod
    """

    definition = """
    -> ephys.Unit
    -> experiment.Period
    ---
    -> Selectivity.proj(period_selectivity='selectivity')
    ipsi_firing_rate=0:           float  # mean firing rate of all ipsi-trials
    contra_firing_rate=0:         float  # mean firing rate of all contra-trials
    p_value=1:                    float  # all trial spike rate t-test p-value
    """

    alpha = 0.05  # default alpha value

<<<<<<< HEAD
    key_source = experiment.Period * (ephys.Unit & ephys.ProbeInsertion.InsertionLocation & 'unit_quality != "all"') & not_foraging_sessions
=======
    key_source = (experiment.Period
                  * (ephys.Unit & ephys.ProbeInsertion.InsertionLocation & 'unit_quality != "all"')
                  & delay_response_sessions)
>>>>>>> 1a8710ef

    def make(self, key):
        '''
        Compute Period Selectivity for a given unit.
        '''
        log.debug('PeriodSelectivity.make(): key: {}'.format(key))

        hemi = _get_units_hemisphere(key)

        # retrieving the spikes of interest,
        spikes_q = ((ephys.Unit.TrialSpikes & key)
                    * (experiment.BehaviorTrial
                       & {'task': 'audio delay',
                          'early_lick': 'no early',
                          'outcome': 'hit',
                          'free_water': 0,
                          'auto_water': 0})
                    & (experiment.TrialEvent & 'trial_event_type = "delay"' & 'duration = 1.2')
                    - experiment.PhotostimEvent)

        if not spikes_q:  # no spikes found
            self.insert1({**key, 'period_selectivity': 'non-selective'})
            return

        # retrieving event times
        start_event, start_tshift, end_event, end_tshift = (experiment.Period & key).fetch1(
            'start_event_type', 'start_time_shift', 'end_event_type', 'end_time_shift')
        start_event_q = {k['trial']: float(k['start_event_time'])
                         for k in (experiment.TrialEvent & key & {'trial_event_type': start_event}).proj(
            start_event_time=f'trial_event_time + {start_tshift}').fetch(as_dict=True)}
        end_event_q = {k['trial']: float(k['end_event_time'])
                       for k in (experiment.TrialEvent & key & {'trial_event_type': end_event}).proj(
            end_event_time=f'trial_event_time + {end_tshift}').fetch(as_dict=True)}
        cue_event_q = {k['trial']: float(k['trial_event_time'])
                       for k in (experiment.TrialEvent & key & {'trial_event_type': 'go'}).fetch(as_dict=True)}

        # compute spike rate during the period-of-interest for each trial
        freq_i, freq_c = [], []
        for trial, trial_instruct, spike_times in zip(*spikes_q.fetch('trial', 'trial_instruction', 'spike_times')):
            start_time = start_event_q[trial] - cue_event_q[trial]
            stop_time = end_event_q[trial] - cue_event_q[trial]
            spk_rate = np.logical_and(spike_times >= start_time, spike_times < stop_time).sum() / (stop_time - start_time)
            if hemi == trial_instruct:
                freq_i.append(spk_rate)
            else:
                freq_c.append(spk_rate)

        # and testing for selectivity.
        t_stat, pval = sc_stats.ttest_ind(freq_i, freq_c, equal_var=True)
        # try:
        #     _stat, pval = sc_stats.mannwhitneyu(freq_i, freq_c)
        # except ValueError:
        #     pval = np.nan

        freq_i_m = np.average(freq_i)
        freq_c_m = np.average(freq_c)

        pval = 1 if np.isnan(pval) else pval
        if pval > self.alpha:
            pref = 'non-selective'
        else:
            pref = ('ipsi-selective' if freq_i_m > freq_c_m
                    else 'contra-selective')

        self.insert1({**key, 'p_value': pval,
                      'period_selectivity': pref,
                      'ipsi_firing_rate': freq_i_m,
                      'contra_firing_rate': freq_c_m})


@schema
class UnitSelectivity(dj.Computed):
    """
    Multi-trial selectivity at unit level
    """

    definition = """
    -> ephys.Unit
    ---
    -> Selectivity.proj(unit_selectivity='selectivity')
    """

    # Unit Selectivity is computed only for units
    # that has PeriodSelectivity computed for "sample" and "delay" and "response"
    key_source = (ephys.Unit
                  & (PeriodSelectivity & 'period = "sample"')
                  & (PeriodSelectivity & 'period = "delay"')
                  & (PeriodSelectivity & 'period = "response"')
                  & not_foraging_sessions)

    def make(self, key):
        '''
        calculate 'global' selectivity for a unit -
        '''
        log.debug('UnitSelectivity.make(): key: {}'.format(key))

        # fetch region selectivity,
        sels = (PeriodSelectivity & key).fetch('period_selectivity')

        if (sels == 'non-selective').all():
            log.debug('... no UnitSelectivity for unit')
            self.insert1({**key, 'unit_selectivity': 'non-selective'})
            return

        contra_frate, ipsi_frate = (PeriodSelectivity & key & 'period in ("sample", "delay", "response")').fetch(
            'contra_firing_rate', 'ipsi_firing_rate')

        pref = ('ipsi-selective' if ipsi_frate.mean() > contra_frate.mean() else 'contra-selective')

        log.debug('... prefers: {}'.format(pref))

        self.insert1({**key, 'unit_selectivity': pref})


def compute_unit_psth(unit_key, trial_keys, per_trial=False):
    """
    Compute unit-level psth for the specified unit and trial-set - return (time,)
    If per_trial == True, compute trial-level psth - return ((trial x time), time_vec)
    :param unit_key: key of a single unit to compute the PSTH for
    :param trial_keys: list of all the trial keys to compute the PSTH over
    """
    q = (ephys.Unit.TrialSpikes & unit_key & trial_keys)
    if not q:
        return None

    xmin, xmax, bin_size = UnitPsth.psth_params.values()
    binning = np.arange(xmin, xmax, bin_size)

    spikes = q.fetch('spike_times')

    if per_trial:
        trial_psth = np.vstack(np.histogram(spike, bins=binning)[0] / bin_size for spike in spikes)
        return trial_psth, binning[1:]
    else:
        spikes = np.concatenate(spikes)
        psth, edges = np.histogram(spikes, bins=binning)
        psth = psth / len(q) / bin_size
        return psth, edges[1:]


def compute_coding_direction(contra_psths, ipsi_psths, time_period=None):
    """
    Coding direction here is a vector of length: len(unit_keys)
    This coding direction vector (vcd) is the normalized difference between contra-trials firing rate
    and ipsi-trials firing rate per unit, within the specified time period
    :param contra_psths: unit# x (trial-ave psth, psth_edge)
    :param ipsi_psths: unit# x (trial-ave psth, psth_edge)
    :param time_period: (time_from, time_to) in seconds, relative to go-cue
    """
    if not time_period:
        contra_tmin, contra_tmax = zip(*((k[1].min(), k[1].max()) for k in contra_psths))
        ipsi_tmin, ipsi_tmax = zip(*((k[1].min(), k[1].max()) for k in ipsi_psths))
        time_period = max(min(contra_tmin), min(ipsi_tmin)), min(max(contra_tmax), max(ipsi_tmax))

    p_start, p_end = time_period

    contra_ave_spk_rate = np.array([spk_rate[np.logical_and(spk_edge >= p_start, spk_edge < p_end)].mean()
                                    for spk_rate, spk_edge in contra_psths])
    ipsi_ave_spk_rate = np.array([spk_rate[np.logical_and(spk_edge >= p_start, spk_edge < p_end)].mean()
                                  for spk_rate, spk_edge in ipsi_psths])

    cd_vec = contra_ave_spk_rate - ipsi_ave_spk_rate
    return cd_vec / np.linalg.norm(cd_vec)


def compute_CD_projected_psth(units, time_period=None):
    """
    Routine for Coding Direction computation on all the units in the specified unit_keys
    Coding Direction is calculated in the specified time_period
    Unit PSTH are computed over no early-lick, correct-response trials
    :param: unit_keys - list of unit_keys
    :param time_period: (time_from, time_to) in seconds, relative to go-cue
    :return: coding direction unit-vector,
             contra-trials CD projected trial-psth,
             ipsi-trials CD projected trial-psth
             psth time-stamps
    """
    unit_hemi = _get_units_hemisphere(units)
    session_key = experiment.Session & units
    if len(session_key) != 1:
        raise Exception('Units from multiple sessions found')

    # -- the computation part
    # get units and trials - ensuring they have trial-spikes
    contra_trials = (TrialCondition().get_trials(
        'good_noearlylick_right_hit' if unit_hemi == 'left' else 'good_noearlylick_left_hit')
                     & session_key & ephys.Unit.TrialSpikes).fetch('KEY')
    ipsi_trials = (TrialCondition().get_trials(
        'good_noearlylick_left_hit' if unit_hemi == 'left' else 'good_noearlylick_right_hit')
                     & session_key & ephys.Unit.TrialSpikes).fetch('KEY')

    # get per-trial unit psth for all units - unit# x (trial# x time)
    contra_trial_psths, contra_edges = zip(*(compute_unit_psth(unit, contra_trials, per_trial=True)
                                             for unit in units))
    ipsi_trial_psths, ipsi_edges = zip(*(compute_unit_psth(unit, ipsi_trials, per_trial=True)
                                         for unit in units))

    # compute trial-ave unit psth
    contra_psths = zip((p.mean(axis=0) for p in contra_trial_psths), contra_edges)
    ipsi_psths = zip((p.mean(axis=0) for p in ipsi_trial_psths), ipsi_edges)

    # compute coding direction
    cd_vec = compute_coding_direction(contra_psths, ipsi_psths, time_period=time_period)

    # get time vector, relying on all units PSTH shares the same time vector
    time_stamps = contra_edges[0]

    # get coding projection per trial - trial# x unit# x time
    contra_psth_per_trial = np.dstack(contra_trial_psths)
    ipsi_psth_per_trial = np.dstack(ipsi_trial_psths)

    proj_contra_trial = np.vstack(np.dot(tr_u, cd_vec) for tr_u in contra_psth_per_trial)  # trial# x time
    proj_ipsi_trial = np.vstack(np.dot(tr_u, cd_vec) for tr_u in ipsi_psth_per_trial)    # trial# x time

    return cd_vec, proj_contra_trial, proj_ipsi_trial, time_stamps, unit_hemi
<|MERGE_RESOLUTION|>--- conflicted
+++ resolved
@@ -20,14 +20,9 @@
 # NOW:
 # - rework Condition to TrialCondition funtion+arguments based schema
 
-<<<<<<< HEAD
-# The original psth schema is only for non-foraging sessions. 
-not_foraging_sessions = experiment.Session & (experiment.BehaviorTrial & 'task NOT LIKE "foraging%"')
-=======
 # The original psth schema is only for delay-response sessions.
 delay_response_sessions = experiment.Session & (experiment.BehaviorTrial & 'task = "audio delay"')
 
->>>>>>> 1a8710ef
 
 @schema
 class TrialCondition(dj.Lookup):
@@ -274,11 +269,7 @@
                   & 'unit_quality != "all"')
         stim = ((ephys.Unit & (experiment.Session & experiment.PhotostimBrainRegion))
                 * (TrialCondition & 'trial_condition_func = "_get_trials_include_stim"') & 'unit_quality != "all"')
-<<<<<<< HEAD
-        return nostim.proj() + stim.proj() & not_foraging_sessions
-=======
         return nostim.proj() + stim.proj() & delay_response_sessions
->>>>>>> 1a8710ef
 
     def make(self, key):
         log.debug('UnitPsth.make(): key: {}'.format(key))
@@ -375,13 +366,9 @@
 
     alpha = 0.05  # default alpha value
 
-<<<<<<< HEAD
-    key_source = experiment.Period * (ephys.Unit & ephys.ProbeInsertion.InsertionLocation & 'unit_quality != "all"') & not_foraging_sessions
-=======
     key_source = (experiment.Period
                   * (ephys.Unit & ephys.ProbeInsertion.InsertionLocation & 'unit_quality != "all"')
                   & delay_response_sessions)
->>>>>>> 1a8710ef
 
     def make(self, key):
         '''
@@ -469,8 +456,7 @@
     key_source = (ephys.Unit
                   & (PeriodSelectivity & 'period = "sample"')
                   & (PeriodSelectivity & 'period = "delay"')
-                  & (PeriodSelectivity & 'period = "response"')
-                  & not_foraging_sessions)
+                  & (PeriodSelectivity & 'period = "response"'))
 
     def make(self, key):
         '''
